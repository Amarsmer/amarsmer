--- conflicted
+++ resolved
@@ -58,11 +58,7 @@
         self.inertia = None
 
     def parsed(self):
-<<<<<<< HEAD
-        return self.thruster_pub is not None and self.inertia is not None
-=======
         return self.thruster_pub
->>>>>>> 367be51e
 
     def ready(self):
         return self.p is not None
